--- conflicted
+++ resolved
@@ -6,13 +6,10 @@
 requires-python = ">=3.10,<3.13"
 dependencies = [
     "openai>=1.102.0",
-<<<<<<< HEAD
     "pyannote-audio>=3.3.2",
     "python-dotenv>=1.0.0",
     "openai-whisper>=20231117",
     "torch>=2.0.0",
-]
-=======
     "langchain>=0.1.0",
     "langchain-openai>=0.1.0",
     "langchain-core>=0.1.0",
@@ -34,5 +31,4 @@
 target-version = "py310"
 
 [project.scripts]
-poc-gen = "src.main:main"
->>>>>>> ba9b19cc
+poc-gen = "src.main:main"